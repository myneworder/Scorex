--- conflicted
+++ resolved
@@ -10,11 +10,9 @@
 import scorex.transaction.state.database.blockchain.{StoredBlockTree, StoredBlockchain, StoredState}
 import scorex.utils.ScorexLogging
 
-<<<<<<< HEAD
+import scala.concurrent.duration._
+
 import scala.util.Try
-=======
-import scala.concurrent.duration._
->>>>>>> 6f9865d7
 
 case class TransactionsBlockField(override val value: Seq[Transaction])
   extends BlockField[Seq[Transaction]] {
@@ -61,11 +59,7 @@
     * @param bytes - serialized sequence of transaction
     * @return
     */
-<<<<<<< HEAD
   override def parseBlockData(bytes: Array[Byte]): Try[TransactionsBlockField] = Try {
-=======
-  override def parseBlockData(bytes: Array[Byte]): TransactionsBlockField = {
->>>>>>> 6f9865d7
     bytes.isEmpty match {
       case true => TransactionsBlockField(Seq())
       case false =>
@@ -145,11 +139,6 @@
 object SimpleTransactionModule {
   type StoredInBlock = Seq[Transaction]
 
-<<<<<<< HEAD
-  val MaxBlocksForUnconfirmed = 10
-  val MaxTransactionsPerBlock = 100:Byte
-=======
   val MaxTimeForUnconfirmed: Duration = 1.hour
-  val MaxTransactionsPerBlock = 4096
->>>>>>> 6f9865d7
+  val MaxTransactionsPerBlock =100:Byte
 }